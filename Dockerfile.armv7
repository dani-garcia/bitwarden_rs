# Using multistage build: 
# 	https://docs.docker.com/develop/develop-images/multistage-build/
# 	https://whitfin.io/speeding-up-rust-docker-builds/
####################### VAULT BUILD IMAGE  #######################
FROM node:8-alpine as vault

ENV VAULT_VERSION "v2.6.0"

ENV URL "https://github.com/bitwarden/web.git"

RUN apk add --update-cache --upgrade \
    curl \
    git \
    tar

RUN git clone -b $VAULT_VERSION --depth 1 $URL web-build
WORKDIR /web-build

COPY /docker/set-vault-baseurl.patch /web-build/    
RUN git apply set-vault-baseurl.patch

RUN npm run sub:init && npm install

RUN npm run dist \
    && mv build /web-vault

########################## BUILD IMAGE  ##########################
# We need to use the Rust build image, because
# we need the Rust compiler and Cargo tooling
FROM rust as build

RUN apt-get update \
    && apt-get install -y \
        gcc-arm-linux-gnueabihf \
    && mkdir -p ~/.cargo \
    && echo '[target.armv7-unknown-linux-gnueabihf]' >> ~/.cargo/config \
    && echo 'linker = "arm-linux-gnueabihf-gcc"' >> ~/.cargo/config

ENV CARGO_HOME "/root/.cargo"
ENV USER "root"

WORKDIR /app

<<<<<<< HEAD
# Copies over *only* your manifests and vendored dependencies
COPY ./Cargo.* ./
COPY ./rust-toolchain ./rust-toolchain

=======
>>>>>>> cac7fb14
# Prepare openssl armhf libs
RUN sed 's/^deb/deb-src/' /etc/apt/sources.list > \
        /etc/apt/sources.list.d/deb-src.list \
    && dpkg --add-architecture armhf \
    && apt-get update \
    && apt-get install -y \
        libssl-dev:armhf \
        libc6-dev:armhf

ENV CC_armv7_unknown_linux_gnueabihf="/usr/bin/arm-linux-gnueabihf-gcc"
ENV CROSS_COMPILE="1"
ENV OPENSSL_INCLUDE_DIR="/usr/include/arm-linux-gnueabihf"
ENV OPENSSL_LIB_DIR="/usr/lib/arm-linux-gnueabihf"

# Copies the complete project
# To avoid copying unneeded files, use .dockerignore
COPY . .

# Build
RUN rustup target add armv7-unknown-linux-gnueabihf
RUN cargo build --release --target=armv7-unknown-linux-gnueabihf -v

######################## RUNTIME IMAGE  ########################
# Create a new stage with a minimal image
# because we already have a binary built
FROM balenalib/armv7hf-debian:stretch

ENV ROCKET_ENV "staging"
ENV ROCKET_PORT=80
ENV ROCKET_WORKERS=10

RUN [ "cross-build-start" ]

# Install needed libraries
RUN apt-get update && apt-get install -y\
    openssl\
    ca-certificates\
    --no-install-recommends\
 && rm -rf /var/lib/apt/lists/*

RUN mkdir /data

RUN [ "cross-build-end" ]  

VOLUME /data
EXPOSE 80

# Copies the files from the context (env file and web-vault)
# and the binary from the "build" stage to the current stage
COPY .env .
COPY Rocket.toml .
COPY --from=vault /web-vault ./web-vault
COPY --from=build /app/target/armv7-unknown-linux-gnueabihf/release/bitwarden_rs .

# Configures the startup!
CMD ./bitwarden_rs<|MERGE_RESOLUTION|>--- conflicted
+++ resolved
@@ -41,13 +41,6 @@
 
 WORKDIR /app
 
-<<<<<<< HEAD
-# Copies over *only* your manifests and vendored dependencies
-COPY ./Cargo.* ./
-COPY ./rust-toolchain ./rust-toolchain
-
-=======
->>>>>>> cac7fb14
 # Prepare openssl armhf libs
 RUN sed 's/^deb/deb-src/' /etc/apt/sources.list > \
         /etc/apt/sources.list.d/deb-src.list \
