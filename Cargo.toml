[package]
name = "bitwarden_rs"
version = "1.0.0"
authors = ["Daniel García <dani-garcia@users.noreply.github.com>"]

[dependencies]
# Web framework for nightly with a focus on ease-of-use, expressibility, and speed.
rocket = { version = "0.4.0-rc.1", features = ["tls"], default-features = false }
rocket_contrib = "0.4.0-rc.1"

# HTTP client
reqwest = "0.9.5"

# multipart/form-data support
multipart = "0.15.3"

# WebSockets library
ws = "0.7.9"

# MessagePack library
rmpv = "0.4.0"

# Concurrent hashmap implementation
chashmap = "2.2.0"

# A generic serialization/deserialization framework
serde = "1.0.80"
serde_derive = "1.0.80"
serde_json = "1.0.33"

# A safe, extensible ORM and Query builder
diesel = { version = "1.3.3", features = ["sqlite", "chrono", "r2d2"] }
diesel_migrations = { version = "1.3.0", features = ["sqlite"] }

# Bundled SQLite
libsqlite3-sys = { version = "0.9.3", features = ["bundled"] }

# Crypto library
ring = { version = "0.13.5", features = ["rsa_signing"] }

# UUID generation
uuid = { version = "0.7.1", features = ["v4"] }

# Date and time library for Rust
chrono = "0.4.6"

# TOTP library
oath = "0.10.2"

# Data encoding library
data-encoding = "2.1.1"

# JWT library
jsonwebtoken = "5.0.1"

# U2F library
u2f = "0.1.2"

# Yubico Library
<<<<<<< HEAD
yubico = { version = "=0.4.0", default-features = false }
=======
yubico = { version = "=0.4.0", features = ["online"], default-features = false }
>>>>>>> a1da82c8

# A `dotenv` implementation for Rust
dotenv = { version = "0.13.0", default-features = false }

# Lazy static macro
lazy_static = { version = "1.2.0", features = ["nightly"] }

# Numerical libraries
num-traits = "0.2.6"
num-derive = "0.2.3"

# Email libraries
lettre = "0.9.0"
lettre_email = "0.9.0"
native-tls = "0.2.2"

# Number encoding library
byteorder = "1.2.7"

[patch.crates-io]
# Add support for Timestamp type
rmp = { git = 'https://github.com/dani-garcia/msgpack-rust' }

# Use new native_tls version 0.2
lettre = { git = 'https://github.com/lettre/lettre', rev = 'c988b1760ad81' }
lettre_email = { git = 'https://github.com/lettre/lettre', rev = 'c988b1760ad81' }

# Version 0.1.2 from crates.io lacks a commit that fixes a certificate error
u2f = { git = 'https://github.com/wisespace-io/u2f-rs', rev = '75b9fa5afb4c5' }

# Allows optional libusb support
yubico = { git = 'https://github.com/dani-garcia/yubico-rs' }<|MERGE_RESOLUTION|>--- conflicted
+++ resolved
@@ -57,11 +57,7 @@
 u2f = "0.1.2"
 
 # Yubico Library
-<<<<<<< HEAD
-yubico = { version = "=0.4.0", default-features = false }
-=======
 yubico = { version = "=0.4.0", features = ["online"], default-features = false }
->>>>>>> a1da82c8
 
 # A `dotenv` implementation for Rust
 dotenv = { version = "0.13.0", default-features = false }
